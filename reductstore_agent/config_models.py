# Copyright 2025 ReductSoftware UG
#
# Permission is hereby granted, free of charge, to any person obtaining a copy
# of this software and associated documentation files (the "Software"), to deal
# in the Software without restriction, including without limitation the rights
# to use, copy, modify, merge, publish, distribute, sublicense, and/or sell
# copies of the Software, and to permit persons to whom the Software is
# furnished to do so, subject to the following conditions:
#
# The above copyright notice and this permission notice shall be included in
# all copies or substantial portions of the Software.
#
# THE SOFTWARE IS PROVIDED "AS IS", WITHOUT WARRANTY OF ANY KIND, EXPRESS OR
# IMPLIED, INCLUDING BUT NOT LIMITED TO THE WARRANTIES OF MERCHANTABILITY,
# FITNESS FOR A PARTICULAR PURPOSE AND NONINFRINGEMENT. IN NO EVENT SHALL
# THE AUTHORS OR COPYRIGHT HOLDERS BE LIABLE FOR ANY CLAIM, DAMAGES OR OTHER
# LIABILITY, WHETHER IN AN ACTION OF CONTRACT, TORT OR OTHERWISE, ARISING FROM,
# OUT OF OR IN CONNECTION WITH THE SOFTWARE OR THE USE OR OTHER DEALINGS IN
# THE SOFTWARE.

"""Configuration models for the reductstore_agent package."""

import re
from enum import Enum
from tempfile import SpooledTemporaryFile

from mcap.records import Schema
from mcap_ros2.writer import Writer as McapWriter
from pydantic import BaseModel, ConfigDict, Field, field_validator
from rclpy.timer import Timer
from reduct import QuotaType

from .utils import parse_bytes_with_si_units


class StorageConfig(BaseModel):
    """Configuration for ReductStore storage connection and bucket settings."""

    url: str
    bucket: str
    api_token: str = ""
    quota_type: QuotaType = QuotaType.NONE
    quota_size: int | None = None
    max_block_size: int | None = None
    max_block_records: int | None = None

    @field_validator("url", "bucket")
    @classmethod
    def not_empty(cls, v, info):
        """Ensure string fields are not empty."""
        if not v.strip():
            raise ValueError(f"'{info.field_name}' must not be empty")
        return v

    @field_validator("quota_type", mode="before")
    @classmethod
    def validate_quota_type(cls, v):
        """Manually validate quota_type since reduct.QuotaType is not a str Enum."""
        if isinstance(v, QuotaType):
            return v
        try:
            return QuotaType[v.upper()]
        except (KeyError, AttributeError):
            raise ValueError(f"Invalid quota type: '{v}'")

    @field_validator("quota_size", "max_block_size", mode="before")
    @classmethod
    def parse_si_units(cls, value):
        """Parse SI units for size values."""
        if value is None:
            return None
        return parse_bytes_with_si_units(value)


class FilenameMode(str, Enum):
    """Filename mode for pipeline segments."""

    TIMESTAMP = "timestamp"
    INCREMENTAL = "incremental"


class PipelineConfig(BaseModel):
    """Configuration for a recording pipeline."""

    split_max_duration_s: int = Field(..., alias="split.max_duration_s", ge=1, le=3600)
    split_max_size_bytes: int | None = Field(
        None, alias="split.max_size_bytes", ge=1_000, le=1_000_000_000
    )
    chunk_size_bytes: int = Field(
        1_000_000,
        ge=1_000,
        le=10_000_000,
    )
    compression: str = Field(
        "zstd",
        pattern=r"^(none|lz4|zstd)$",
    )
    enable_crcs: bool = True
    spool_max_size_bytes: int = Field(
        10_000_000,
        ge=1_000,
        le=1_000_000_000,
    )
<<<<<<< HEAD
    include_topics: list[str] = Field(default_factory=list)
    exclude_topics: list[str] = Field(default_factory=list)
    filename_mode: FilenameMode = FilenameMode.TIMESTAMP
=======
    static_labels: dict[str, str] = Field(default_factory=dict)
    include_topics: list[str] = Field(..., alias="include_topics")
    filename_mode: FilenameMode = Field(FilenameMode.TIMESTAMP, alias="filename_mode")
>>>>>>> eb87b83c

    @field_validator("include_topics", "exclude_topics")
    @classmethod
    def validate_topics_list(cls, value):
        """Ensure provided strings are valid regex patterns."""
        if not isinstance(value, list):
            raise ValueError("Value must be a list of regex patterns")
        for pattern in value:
            if not isinstance(pattern, str):
                raise ValueError("Regex patterns must be strings")
            try:
                re.compile(pattern)
            except re.error as exc:
                raise ValueError(f"Invalid regex pattern '{pattern}': {exc}")
        return value

    @field_validator("static_labels")
    @classmethod
    def non_empty_labels(cls, value):
        """Validate that label keys and values are non-empty strings."""
        if not isinstance(value, dict):
            raise ValueError("'static_labels' must be a mapping")
        for k, v in value.items():
            if not isinstance(k, str) or not k.strip():
                raise ValueError("Label keys must be non-empty strings")
            if not isinstance(v, str) or not v.strip():
                raise ValueError("Label values must be non-empty strings")
        return value

    @field_validator(
        "split_max_size_bytes",
        "spool_max_size_bytes",
        "chunk_size_bytes",
        "spool_max_size_bytes",
        mode="before",
    )
    @classmethod
    def parse_si_units(cls, value):
        """Parse SI units for byte values."""
        return parse_bytes_with_si_units(value)

    def format_for_log(self) -> str:
        """Format the pipeline config for logging."""
        config_items = self.model_dump(by_alias=True)
        max_key_len = max(len(k) for k in config_items)
        indent = " " * 8
        lines = []

        for key in sorted(config_items):
            value = config_items[key]
            if isinstance(value, list):
                value_str = "[" + ", ".join(repr(i) for i in value) + "]"
            elif isinstance(value, FilenameMode):
                value_str = value.value
            elif isinstance(value, str):
                value_str = f'"{value}"'
            else:
                value_str = str(value)

            lines.append(f"{indent}{key.ljust(max_key_len)} = {value_str}")
        return "\n".join(lines)


class PipelineState(BaseModel):
    """State for a recording pipeline."""

    model_config = ConfigDict(arbitrary_types_allowed=True)

    topics: list[str] = Field(default_factory=list)
    schemas_by_topic: dict[str, Schema] = Field(default_factory=dict)
    schema_by_type: dict[str, Schema] = Field(default_factory=dict)
    increment: int = 0
    first_timestamp: int | None = None
    buffer: SpooledTemporaryFile[bytes] | None = None
    writer: McapWriter | None = None
    timer: Timer | None = None
    current_size: int = 0
    is_uploading: bool = False<|MERGE_RESOLUTION|>--- conflicted
+++ resolved
@@ -101,15 +101,11 @@
         ge=1_000,
         le=1_000_000_000,
     )
-<<<<<<< HEAD
+
     include_topics: list[str] = Field(default_factory=list)
     exclude_topics: list[str] = Field(default_factory=list)
+    static_labels: dict[str, str] = Field(default_factory=dict)
     filename_mode: FilenameMode = FilenameMode.TIMESTAMP
-=======
-    static_labels: dict[str, str] = Field(default_factory=dict)
-    include_topics: list[str] = Field(..., alias="include_topics")
-    filename_mode: FilenameMode = Field(FilenameMode.TIMESTAMP, alias="filename_mode")
->>>>>>> eb87b83c
 
     @field_validator("include_topics", "exclude_topics")
     @classmethod
