/**/*:
  ros__parameters:
    storage:
      url: "http://localhost:8383"
      api_token: "access_token"
      bucket: "ros_data"
    pipelines:
      telemetry:
        filename_mode: "incremental"
        include_topics:
<<<<<<< HEAD
          - "/recorder/input"
          - "/camera/.*"
        exclude_topics:
          - "/camera/ignore"
=======
          - /recorder/input
        static_labels:
          source: telemetry
          robot: alpha
>>>>>>> eb87b83c
        split:
          max_duration_s: 10
          max_size_bytes: "5MB"
      rosout:
        filename_mode: "incremental"
        include_topics:
          - "/rosout"
        split:
          max_duration_s: 10
          max_size_bytes: "5MB"
      <|MERGE_RESOLUTION|>--- conflicted
+++ resolved
@@ -8,17 +8,12 @@
       telemetry:
         filename_mode: "incremental"
         include_topics:
-<<<<<<< HEAD
-          - "/recorder/input"
           - "/camera/.*"
         exclude_topics:
           - "/camera/ignore"
-=======
-          - /recorder/input
         static_labels:
           source: telemetry
           robot: alpha
->>>>>>> eb87b83c
         split:
           max_duration_s: 10
           max_size_bytes: "5MB"
