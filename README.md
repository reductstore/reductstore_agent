--- conflicted
+++ resolved
@@ -40,16 +40,12 @@
       telemetry:
         filename_mode: "timestamp"
         include_topics:
-<<<<<<< HEAD
           - "/camera/.*"
         exclude_topics:
           - "/camera/ignore"
-=======
-          - /recorder/input
         static_labels:
           source: telemetry
           robot: alpha
->>>>>>> eb87b83c
         split:
           max_duration_s: 3600
           max_size_bytes: 10000
@@ -121,14 +117,11 @@
 
 * **`spool_max_size_bytes`**: Maximum in-memory spool size before flushing. Defaults to `10MB`. Must be between `1KB` and `1GB`.
 
-<<<<<<< HEAD
 * **`include_topics`**: List of topics to include for recording. Supports regular expressions.
 * **`exclude_topics`** *(optional)*: List of topics to exclude from recording. Supports regular expressions.
-=======
-* **`include_topics`**: A list of ROS topics to record. Each topic must start with a `/`.
+
 * **`static_labels`** *(optional)*: Fixed key-value labels to attach to each record.
 
->>>>>>> eb87b83c
 * **`filename_mode`**: Determines how filenames are generated. One of:
 
   * `"timestamp"` *(default)* — Use first topic timestamp for filenames.
